--- conflicted
+++ resolved
@@ -13,7 +13,8 @@
   AlertCircle,
   Filter,
   Zap,
-  Users
+  Users,
+  Workflow
 } from 'lucide-react';
 import {
   Select,
@@ -96,13 +97,6 @@
               <span>Upload</span>
             </Link>
             
-<<<<<<< HEAD
-            <Link to="/approvals" className={getNavLinkClasses('/approvals')}>
-              <Users className="h-4 w-4" />
-              <span>Approvals</span>
-            </Link>
-            
-=======
             <Link to="/workflows" className={getNavLinkClasses('/workflows')}>
               <Workflow className="h-4 w-4" />
               <span>Workflows</span>
@@ -113,7 +107,6 @@
               <span>Approvals</span>
             </Link>
             
->>>>>>> d615ef82
             <Link to="/integrations" className={getNavLinkClasses('/integrations')}>
               <Zap className="h-4 w-4" />
               <span>Integrations</span>
