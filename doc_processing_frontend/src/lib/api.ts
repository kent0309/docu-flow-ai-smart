--- conflicted
+++ resolved
@@ -17,7 +17,6 @@
   document_subtype?: string;
 }
 
-<<<<<<< HEAD
 // Integration interfaces
 export interface IntegrationConfiguration {
   id: string;
@@ -39,7 +38,8 @@
   completed_at?: string;
   error_message?: string;
   response_data?: any;
-=======
+}
+
 // Workflow interfaces
 export interface WorkflowStep {
   id: string;
@@ -66,7 +66,6 @@
     description: string;
     order: number;
   }[];
->>>>>>> d615ef82
 }
 
 // Fetch all documents from the Django API
@@ -221,89 +220,32 @@
   }
 };
 
-<<<<<<< HEAD
 // Integration-related functions
 
 // Fetch all integration configurations
 export const fetchIntegrations = async (): Promise<IntegrationConfiguration[]> => {
   try {
     const response = await fetch(`${API_BASE_URL}/integrations/`);
-=======
-// Process document through workflow
-export const processDocumentWorkflow = async (documentId: string, workflowId: string) => {
-  try {
-    const response = await fetch(`${API_BASE_URL}/documents/${documentId}/process_workflow/`, {
-      method: 'POST',
-      headers: {
-        'Content-Type': 'application/json',
-      },
-      body: JSON.stringify({ workflow_id: workflowId }),
-    });
-    
-    if (!response.ok) {
-      throw new Error(`HTTP error! status: ${response.status}`);
-    }
-    
-    return await response.json();
-  } catch (error) {
-    console.error(`Error processing document ${documentId} with workflow ${workflowId}:`, error);
-    throw error;
-  }
-};
-
-// Fetch all workflows
-export const fetchWorkflows = async (): Promise<Workflow[]> => {
-  try {
-    const response = await fetch(`${API_BASE_URL}/workflows/`);
->>>>>>> d615ef82
-    
-    if (!response.ok) {
-      throw new Error(`HTTP error! status: ${response.status}`);
-    }
-    
-    return await response.json();
-  } catch (error) {
-<<<<<<< HEAD
+    
+    if (!response.ok) {
+      throw new Error(`HTTP error! status: ${response.status}`);
+    }
+    
+    return await response.json();
+  } catch (error) {
     console.error('Error fetching integrations:', error);
-=======
-    console.error('Error fetching workflows:', error);
->>>>>>> d615ef82
-    throw error;
-  }
-};
-
-<<<<<<< HEAD
+    throw error;
+  }
+};
+
 // Send document for integration
 export const sendForIntegration = async (documentId: string, integrationId: string): Promise<IntegrationAuditLog> => {
   try {
     const response = await fetch(`${API_BASE_URL}/documents/${documentId}/send_for_integration/`, {
-=======
-// Get workflow details
-export const getWorkflow = async (id: string): Promise<Workflow> => {
-  try {
-    const response = await fetch(`${API_BASE_URL}/workflows/${id}/`);
-    
-    if (!response.ok) {
-      throw new Error(`HTTP error! status: ${response.status}`);
-    }
-    
-    return await response.json();
-  } catch (error) {
-    console.error(`Error fetching workflow ${id}:`, error);
-    throw error;
-  }
-};
-
-// Create a new workflow
-export const createWorkflow = async (workflow: Partial<Workflow>): Promise<Workflow> => {
-  try {
-    const response = await fetch(`${API_BASE_URL}/workflows/`, {
->>>>>>> d615ef82
-      method: 'POST',
-      headers: {
-        'Content-Type': 'application/json',
-      },
-<<<<<<< HEAD
+      method: 'POST',
+      headers: {
+        'Content-Type': 'application/json',
+      },
       body: JSON.stringify({
         integration_id: integrationId
       }),
@@ -312,27 +254,15 @@
     if (!response.ok) {
       const errorData = await response.json();
       throw new Error(errorData.error || `HTTP error! status: ${response.status}`);
-=======
-      body: JSON.stringify(workflow),
-    });
-    
-    if (!response.ok) {
-      throw new Error(`HTTP error! status: ${response.status}`);
->>>>>>> d615ef82
-    }
-    
-    return await response.json();
-  } catch (error) {
-<<<<<<< HEAD
+    }
+    
+    return await response.json();
+  } catch (error) {
     console.error(`Error sending document ${documentId} for integration:`, error);
-=======
-    console.error('Error creating workflow:', error);
->>>>>>> d615ef82
-    throw error;
-  }
-};
-
-<<<<<<< HEAD
+    throw error;
+  }
+};
+
 // Update integration configuration
 export const updateIntegration = async (integrationId: string, updates: Partial<IntegrationConfiguration>): Promise<IntegrationConfiguration> => {
   try {
@@ -347,7 +277,125 @@
     if (!response.ok) {
       const errorData = await response.json();
       throw new Error(errorData.error || `HTTP error! status: ${response.status}`);
-=======
+    }
+    
+    return await response.json();
+  } catch (error) {
+    console.error(`Error updating integration ${integrationId}:`, error);
+    throw error;
+  }
+};
+
+// Test integration connection
+export const testIntegrationConnection = async (integrationId: string): Promise<{ success: boolean; message?: string }> => {
+  try {
+    const response = await fetch(`${API_BASE_URL}/integrations/${integrationId}/test_connection/`, {
+      method: 'POST',
+    });
+    
+    if (!response.ok) {
+      throw new Error(`HTTP error! status: ${response.status}`);
+    }
+    
+    return await response.json();
+  } catch (error) {
+    console.error(`Error testing integration connection:`, error);
+    throw error;
+  }
+};
+
+// Fetch integration audit logs
+export const fetchIntegrationLogs = async (): Promise<IntegrationAuditLog[]> => {
+  try {
+    const response = await fetch(`${API_BASE_URL}/integration-logs/`);
+    
+    if (!response.ok) {
+      throw new Error(`HTTP error! status: ${response.status}`);
+    }
+    
+    return await response.json();
+  } catch (error) {
+    console.error('Error fetching integration logs:', error);
+    throw error;
+  }
+};
+
+// Process document through workflow
+export const processDocumentWorkflow = async (documentId: string, workflowId: string) => {
+  try {
+    const response = await fetch(`${API_BASE_URL}/documents/${documentId}/process_workflow/`, {
+      method: 'POST',
+      headers: {
+        'Content-Type': 'application/json',
+      },
+      body: JSON.stringify({ workflow_id: workflowId }),
+    });
+    
+    if (!response.ok) {
+      throw new Error(`HTTP error! status: ${response.status}`);
+    }
+    
+    return await response.json();
+  } catch (error) {
+    console.error(`Error processing document ${documentId} with workflow ${workflowId}:`, error);
+    throw error;
+  }
+};
+
+// Fetch all workflows
+export const fetchWorkflows = async (): Promise<Workflow[]> => {
+  try {
+    const response = await fetch(`${API_BASE_URL}/workflows/`);
+    
+    if (!response.ok) {
+      throw new Error(`HTTP error! status: ${response.status}`);
+    }
+    
+    return await response.json();
+  } catch (error) {
+    console.error('Error fetching workflows:', error);
+    throw error;
+  }
+};
+
+// Get workflow details
+export const getWorkflow = async (id: string): Promise<Workflow> => {
+  try {
+    const response = await fetch(`${API_BASE_URL}/workflows/${id}/`);
+    
+    if (!response.ok) {
+      throw new Error(`HTTP error! status: ${response.status}`);
+    }
+    
+    return await response.json();
+  } catch (error) {
+    console.error(`Error fetching workflow ${id}:`, error);
+    throw error;
+  }
+};
+
+// Create a new workflow
+export const createWorkflow = async (workflow: Partial<Workflow>): Promise<Workflow> => {
+  try {
+    const response = await fetch(`${API_BASE_URL}/workflows/`, {
+      method: 'POST',
+      headers: {
+        'Content-Type': 'application/json',
+      },
+      body: JSON.stringify(workflow),
+    });
+    
+    if (!response.ok) {
+      throw new Error(`HTTP error! status: ${response.status}`);
+    }
+    
+    return await response.json();
+  } catch (error) {
+    console.error('Error creating workflow:', error);
+    throw error;
+  }
+};
+
 // Get workflow templates
 export const getWorkflowTemplates = async (): Promise<WorkflowTemplate[]> => {
   try {
@@ -355,27 +403,15 @@
     
     if (!response.ok) {
       throw new Error(`HTTP error! status: ${response.status}`);
->>>>>>> d615ef82
-    }
-    
-    return await response.json();
-  } catch (error) {
-<<<<<<< HEAD
-    console.error(`Error updating integration ${integrationId}:`, error);
-=======
+    }
+    
+    return await response.json();
+  } catch (error) {
     console.error('Error fetching workflow templates:', error);
->>>>>>> d615ef82
-    throw error;
-  }
-};
-
-<<<<<<< HEAD
-// Test integration connection
-export const testIntegrationConnection = async (integrationId: string): Promise<{ success: boolean; message?: string }> => {
-  try {
-    const response = await fetch(`${API_BASE_URL}/integrations/${integrationId}/test_connection/`, {
-      method: 'POST',
-=======
+    throw error;
+  }
+};
+
 // Create workflow from template
 export const createWorkflowFromTemplate = async (templateName: string): Promise<Workflow> => {
   try {
@@ -385,30 +421,19 @@
         'Content-Type': 'application/json',
       },
       body: JSON.stringify({ template_name: templateName }),
->>>>>>> d615ef82
-    });
-    
-    if (!response.ok) {
-      throw new Error(`HTTP error! status: ${response.status}`);
-    }
-    
-    return await response.json();
-  } catch (error) {
-<<<<<<< HEAD
-    console.error(`Error testing integration connection:`, error);
-=======
+    });
+    
+    if (!response.ok) {
+      throw new Error(`HTTP error! status: ${response.status}`);
+    }
+    
+    return await response.json();
+  } catch (error) {
     console.error(`Error creating workflow from template "${templateName}":`, error);
->>>>>>> d615ef82
-    throw error;
-  }
-};
-
-<<<<<<< HEAD
-// Fetch integration audit logs
-export const fetchIntegrationLogs = async (): Promise<IntegrationAuditLog[]> => {
-  try {
-    const response = await fetch(`${API_BASE_URL}/integration-logs/`);
-=======
+    throw error;
+  }
+};
+
 // Create workflow step
 export const createWorkflowStep = async (workflowStep: {
   workflow: string;
@@ -424,19 +449,14 @@
       },
       body: JSON.stringify(workflowStep),
     });
->>>>>>> d615ef82
-    
-    if (!response.ok) {
-      throw new Error(`HTTP error! status: ${response.status}`);
-    }
-    
-    return await response.json();
-  } catch (error) {
-<<<<<<< HEAD
-    console.error('Error fetching integration logs:', error);
-=======
+    
+    if (!response.ok) {
+      throw new Error(`HTTP error! status: ${response.status}`);
+    }
+    
+    return await response.json();
+  } catch (error) {
     console.error('Error creating workflow step:', error);
->>>>>>> d615ef82
     throw error;
   }
 }; 